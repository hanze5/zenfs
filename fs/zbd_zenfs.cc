// Copyright (c) Facebook, Inc. and its affiliates. All Rights Reserved.
// Copyright (c) 2019-present, Western Digital Corporation
//  This source code is licensed under both the GPLv2 (found in the
//  COPYING file in the root directory) and Apache 2.0 License
//  (found in the LICENSE.Apache file in the root directory).

#if !defined(ROCKSDB_LITE) && !defined(OS_WIN)

#include "zbd_zenfs.h"

#include <assert.h>
#include <errno.h>
#include <fcntl.h>
#include <libzbd/zbd.h>
#include <linux/blkzoned.h>
#include <stdlib.h>
#include <string.h>
#include <sys/ioctl.h>
#include <unistd.h>

#include <cstdlib>
#include <fstream>
#include <iostream>
#include <mutex>
#include <sstream>
#include <string>
#include <utility>
#include <vector>

#include "rocksdb/env.h"
#include "rocksdb/io_status.h"
#include "snapshot.h"
#include "zbdlib_zenfs.h"
#include "zonefs_zenfs.h"

#define KB (1024)
#define MB (1024 * KB)

/* Number of reserved zones for metadata
 * Two non-offline meta zones are needed to be able
 * to roll the metadata log safely. One extra
 * is allocated to cover for one zone going offline.
 * dz modified
 */
#define ZENFS_META_ZONES (3)

#define WORKLOADS_NUM (4)

<<<<<<< HEAD
/* Minimum of number of zones that makes sense */
=======
/* Minimum of number of zones that makes sense dz added 保证每个工作负载都有32个*/
>>>>>>> b853e2f1
#define ZENFS_MIN_ZONES (32*4)

namespace ROCKSDB_NAMESPACE {

//zone的构造函数 需传入设备  设备后端   以及 
Zone::Zone(ZonedBlockDevice *zbd, ZonedBlockDeviceBackend *zbd_be,
           std::unique_ptr<ZoneList> &zones, unsigned int idx)
    : zbd_(zbd),
      zbd_be_(zbd_be),
      busy_(false),
      start_(zbd_be->ZoneStart(zones, idx)),
      max_capacity_(zbd_be->ZoneMaxCapacity(zones, idx)),
      wp_(zbd_be->ZoneWp(zones, idx)) {
  lifetime_ = Env::WLTH_NOT_SET;
  used_capacity_ = 0;
  capacity_ = 0;
  if (zbd_be->ZoneIsWritable(zones, idx))
    capacity_ = max_capacity_ - (wp_ - start_);
}

bool Zone::IsUsed() { return (used_capacity_ > 0); }
uint64_t Zone::GetCapacityLeft() { return capacity_; }
bool Zone::IsFull() { return (capacity_ == 0); }
bool Zone::IsEmpty() { return (wp_ == start_); }
uint64_t Zone::GetZoneNr() { return start_ / zbd_->GetZoneSize(); }

//zone信息json格式
void Zone::EncodeJson(std::ostream &json_stream) {
  json_stream << "{";
  json_stream << "\"start\":" << start_ << ",";
  json_stream << "\"capacity\":" << capacity_ << ",";
  json_stream << "\"max_capacity\":" << max_capacity_ << ",";
  json_stream << "\"wp\":" << wp_ << ",";
  json_stream << "\"lifetime\":" << lifetime_ << ",";
  json_stream << "\"used_capacity\":" << used_capacity_;
  json_stream << "}";
}

IOStatus Zone::Reset() {
  bool offline;
  uint64_t max_capacity;

  assert(!IsUsed());
  assert(IsBusy());

  IOStatus ios = zbd_be_->Reset(start_, &offline, &max_capacity);
  if (ios != IOStatus::OK()) return ios;

  if (offline)
    capacity_ = 0;
  else
    max_capacity_ = capacity_ = max_capacity;

  wp_ = start_;
  lifetime_ = Env::WLTH_NOT_SET;

  return IOStatus::OK();
}

IOStatus Zone::Finish() {
  assert(IsBusy());

  IOStatus ios = zbd_be_->Finish(start_);
  if (ios != IOStatus::OK()) return ios;

  capacity_ = 0;
  wp_ = start_ + zbd_->GetZoneSize();

  return IOStatus::OK();
}

IOStatus Zone::Close() {
  assert(IsBusy());

  if (!(IsEmpty() || IsFull())) {
    IOStatus ios = zbd_be_->Close(start_);
    if (ios != IOStatus::OK()) return ios;
  }

  return IOStatus::OK();
}

IOStatus Zone::Append(char *data, uint32_t size) {
  ZenFSMetricsLatencyGuard guard(zbd_->GetMetrics(), ZENFS_ZONE_WRITE_LATENCY,
                                 Env::Default());
  zbd_->GetMetrics()->ReportThroughput(ZENFS_ZONE_WRITE_THROUGHPUT, size);
  char *ptr = data;
  uint32_t left = size;
  int ret;

  if (capacity_ < size)
    return IOStatus::NoSpace("Not enough capacity for append");

  assert((size % zbd_->GetBlockSize()) == 0);

  while (left) {
    ret = zbd_be_->Write(ptr, left, wp_);
    if (ret < 0) {
      return IOStatus::IOError(strerror(errno));
    }

    ptr += ret;
    wp_ += ret;
    capacity_ -= ret;
    left -= ret;
    zbd_->AddBytesWritten(ret);
  }

  return IOStatus::OK();
}

inline IOStatus Zone::CheckRelease() {
  if (!Release()) {
    assert(false);
    return IOStatus::Corruption("Failed to unset busy flag of zone " +
                                std::to_string(GetZoneNr()));
  }

  return IOStatus::OK();
}
//根据 offset返回Class Zone的指针
Zone *ZonedBlockDevice::GetIOZone(uint64_t offset) {
  for (const auto z : io_zones)
    if (z->start_ <= offset && offset < (z->start_ + zbd_be_->GetZoneSize()))
      return z;
  return nullptr;
}

//ZonedBlockDevice的构造函数  最主要的就是根据ZbdBackendType类型 初始化ZbdlibBackend(path) 
ZonedBlockDevice::ZonedBlockDevice(std::string path, ZbdBackendType backend,
                                   std::shared_ptr<Logger> logger,
                                   std::shared_ptr<ZenFSMetrics> metrics)
    : logger_(logger), metrics_(metrics) {
  if (backend == ZbdBackendType::kBlockDev) {
    zbd_be_ = std::unique_ptr<ZbdlibBackend>(new ZbdlibBackend(path));
    Info(logger_, "New Zoned Block Device: %s", zbd_be_->GetFilename().c_str());
  } else if (backend == ZbdBackendType::kZoneFS) {
    zbd_be_ = std::unique_ptr<ZoneFsBackend>(new ZoneFsBackend(path));
    Info(logger_, "New zonefs backing: %s", zbd_be_->GetFilename().c_str());
  }
}

IOStatus ZonedBlockDevice::Open(bool readonly, bool exclusive) {
  std::unique_ptr<ZoneList> zone_rep; //说明同时只能有一个ZoneList指针zone_rep
  unsigned int max_nr_active_zones;   //最大 active zone数
  unsigned int max_nr_open_zones;     //最大 open zone数
  Status s;                           //rocksdb里面表示状态的类
  uint64_t i = 0;                     
  uint64_t m;
  // Reserve one zone for metadata and another one for extent migration
  /**
   * 它提到了为元数据和迁移扩展分别保留一个区域。
   * 元数据是描述其他数据的数据，它提供了有关数据的详细信息，如其格式或者创建日期等。
   * 迁移扩展则可能是指在数据迁移过程中需要的额外存储空间。
   * 这两个区域的保留可以确保在处理文件系统数据时，元数据和迁移扩展的处理不会受到影响，从而提高文件系统的稳定性和效率。
  */
  int reserved_zones = 2;

  //写操作打开zone必须是独占
  if (!readonly && !exclusive)
    return IOStatus::InvalidArgument("Write opens must be exclusive");

  IOStatus ios = zbd_be_->Open(readonly, exclusive, &max_nr_active_zones,
                               &max_nr_open_zones);

  if (ios != IOStatus::OK()) return ios;
  //确定zbd设备zone数不小于32个 这个是zenfs定的
  if (zbd_be_->GetNrZones() < ZENFS_MIN_ZONES) {
    return IOStatus::NotSupported("To few zones on zoned backend (" +
                                  std::to_string(ZENFS_MIN_ZONES) +
                                  " required)");
  }

  //获取max_nr_active_zones max_nr_open_zones
  if (max_nr_active_zones == 0)
    max_nr_active_io_zones_ = zbd_be_->GetNrZones();
  else
    max_nr_active_io_zones_ = max_nr_active_zones - reserved_zones;

  if (max_nr_open_zones == 0)
    max_nr_open_io_zones_ = zbd_be_->GetNrZones();
  else
    max_nr_open_io_zones_ = max_nr_open_zones - reserved_zones;

  Info(logger_, "Zone block device nr zones: %u max active: %u max open: %u \n",
       zbd_be_->GetNrZones(), max_nr_active_zones, max_nr_open_zones);

  zone_rep = zbd_be_->ListZones();
  if (zone_rep == nullptr || zone_rep->ZoneCount() != zbd_be_->GetNrZones()) {
    Error(logger_, "Failed to list zones");
    return IOStatus::IOError("Failed to list zones");
  }

  active_io_zones_ = 0;
  open_io_zones_ = 0;

  for(uint64_t j = 0;j<WORKLOADS_NUM;j++)
  {
    m = 0;
    //就前三个zone当元数据zone
    while (m < ZENFS_META_ZONES && i < (j+1)*(zone_rep->ZoneCount()/WORKLOADS_NUM)) {
      /* Only use sequential write required zones */
      if (zbd_be_->ZoneIsSwr(zone_rep, i)) {
        if (!zbd_be_->ZoneIsOffline(zone_rep, i)) {
          //
          meta_zones.push_back(new Zone(this, zbd_be_.get(), zone_rep, i));
        }
        m++;
      }
      i++;
    }
    for (; i <(j+1)*(zone_rep->ZoneCount()/WORKLOADS_NUM); i++) {
      /* Only use sequential write required zones */
      if (zbd_be_->ZoneIsSwr(zone_rep, i)) {
        if (!zbd_be_->ZoneIsOffline(zone_rep, i)) {
          Zone *newZone = new Zone(this, zbd_be_.get(), zone_rep, i);
          if (!newZone->Acquire()) {
            assert(false);
            return IOStatus::Corruption("Failed to set busy flag of zone " +
                                        std::to_string(newZone->GetZoneNr()));
          }
          //
          io_zones.push_back(newZone);
          if (zbd_be_->ZoneIsActive(zone_rep, i)) {
            active_io_zones_++;
            if (zbd_be_->ZoneIsOpen(zone_rep, i)) {
              if (!readonly) {
                newZone->Close();
              }
            }
          }
          IOStatus status = newZone->CheckRelease();
          if (!status.ok()) {
            return status;
          }
        }
      }
    }
  }

  start_time_ = time(NULL);

  return IOStatus::OK();
}

uint64_t ZonedBlockDevice::GetFreeSpace() {
  uint64_t free = 0;
  for (const auto z : io_zones) {
    free += z->capacity_;
  }
  return free;
}

uint64_t ZonedBlockDevice::GetUsedSpace() {
  uint64_t used = 0;
  for (const auto z : io_zones) {
    used += z->used_capacity_;
  }
  return used;
}

uint64_t ZonedBlockDevice::GetReclaimableSpace() {
  uint64_t reclaimable = 0;
  for (const auto z : io_zones) {
    if (z->IsFull()) reclaimable += (z->max_capacity_ - z->used_capacity_);
  }
  return reclaimable;
}

void ZonedBlockDevice::LogZoneStats() {
  uint64_t used_capacity = 0;
  uint64_t reclaimable_capacity = 0;
  uint64_t reclaimables_max_capacity = 0;
  uint64_t active = 0;

  for (const auto z : io_zones) {
    used_capacity += z->used_capacity_;

    if (z->used_capacity_) {
      reclaimable_capacity += z->max_capacity_ - z->used_capacity_;
      reclaimables_max_capacity += z->max_capacity_;
    }

    if (!(z->IsFull() || z->IsEmpty())) active++;
  }

  if (reclaimables_max_capacity == 0) reclaimables_max_capacity = 1;

  Info(logger_,
       "[Zonestats:time(s),used_cap(MB),reclaimable_cap(MB), "
       "avg_reclaimable(%%), active(#), active_zones(#), open_zones(#)] %ld "
       "%lu %lu %lu %lu %ld %ld\n",
       time(NULL) - start_time_, used_capacity / MB, reclaimable_capacity / MB,
       100 * reclaimable_capacity / reclaimables_max_capacity, active,
       active_io_zones_.load(), open_io_zones_.load());
}

//
void ZonedBlockDevice::LogZoneUsage() {
  for (const auto z : io_zones) {
    int64_t used = z->used_capacity_;

    if (used > 0) {
      Debug(logger_, "Zone 0x%lX used capacity: %ld bytes (%ld MB)\n",
            z->start_, used, used / MB);
    }
  }
}

void ZonedBlockDevice::LogGarbageInfo() {
  // Log zone garbage stats vector.
  //
  // The values in the vector represents how many zones with target garbage
  // percent. Garbage percent of each index: [0%, <10%, < 20%, ... <100%, 100%]
  // For example `[100, 1, 2, 3....]` means 100 zones are empty, 1 zone has less
  // than 10% garbage, 2 zones have  10% ~ 20% garbage ect.
  //
  // We don't need to lock io_zones since we only read data and we don't need
  // the result to be precise.
  //这行代码初始化了一个名为zone_gc_stat的数组，用于存储各个垃圾百分比对应的区域数量
  int zone_gc_stat[12] = {0};
  for (auto z : io_zones) {
    if (!z->Acquire()) {
      continue;
    }

    if (z->IsEmpty()) {
      zone_gc_stat[0]++;
      z->Release();
      continue;
    }

    double garbage_rate = 0;
    if (z->IsFull()) {
      garbage_rate =
          double(z->max_capacity_ - z->used_capacity_) / z->max_capacity_;
    } else {
      garbage_rate =
          double(z->wp_ - z->start_ - z->used_capacity_) / z->max_capacity_;
    }
    assert(garbage_rate >= 0);
    int idx = int((garbage_rate + 0.1) * 10);
    zone_gc_stat[idx]++;

    z->Release();
  }

  std::stringstream ss;
  ss << "Zone Garbage Stats: [";
  for (int i = 0; i < 12; i++) {
    ss << zone_gc_stat[i] << " ";
  }
  ss << "]";
  Info(logger_, "%s", ss.str().data());
}


ZonedBlockDevice::~ZonedBlockDevice() {
  for (const auto z : meta_zones) {
    delete z;
  }

  for (const auto z : io_zones) {
    delete z;
  }
}

#define LIFETIME_DIFF_NOT_GOOD (100)
#define LIFETIME_DIFF_COULD_BE_WORSE (50)
//计算区域的生命周期和文件的生命周期之间的差异，以便于进行生命周期管理。
unsigned int GetLifeTimeDiff(Env::WriteLifeTimeHint zone_lifetime,
                             Env::WriteLifeTimeHint file_lifetime) {
  assert(file_lifetime <= Env::WLTH_EXTREME);

  if ((file_lifetime == Env::WLTH_NOT_SET) ||
      (file_lifetime == Env::WLTH_NONE)) {
    if (file_lifetime == zone_lifetime) {
      return 0;
    } else {
      return LIFETIME_DIFF_NOT_GOOD;
    }
  }

  if (zone_lifetime > file_lifetime) return zone_lifetime - file_lifetime;
  if (zone_lifetime == file_lifetime) return LIFETIME_DIFF_COULD_BE_WORSE;

  return LIFETIME_DIFF_NOT_GOOD;
}

IOStatus ZonedBlockDevice::AllocateMetaZone(Zone **out_meta_zone) { 
  assert(out_meta_zone);
  *out_meta_zone = nullptr;
  ZenFSMetricsLatencyGuard guard(metrics_, ZENFS_META_ALLOC_LATENCY,
                                 Env::Default());
  metrics_->ReportQPS(ZENFS_META_ALLOC_QPS, 1);

  for (const auto z : meta_zones) {
    /* If the zone is not used, reset and use it */
    if (z->Acquire()) {
      if (!z->IsUsed()) {
        if (!z->IsEmpty() && !z->Reset().ok()) {
          Warn(logger_, "Failed resetting zone!");
          IOStatus status = z->CheckRelease();
          if (!status.ok()) return status;
          continue;
        }
        *out_meta_zone = z;
        return IOStatus::OK();
      }
    }
  }
  assert(true);
  Error(logger_, "Out of metadata zones, we should go to read only now.");
  return IOStatus::NoSpace("Out of metadata zones");
}
/**
 * dz added：
 * 提取db名称
*/
std::string ExtractSecondToLastDirName(const std::string& file_path) {
    size_t last_slash_pos = file_path.find_last_of('/');
    size_t second_last_slash_pos = file_path.find_last_of('/', last_slash_pos - 1);
    if (last_slash_pos != std::string::npos && second_last_slash_pos != std::string::npos) {
        return file_path.substr(second_last_slash_pos + 1, last_slash_pos - second_last_slash_pos - 1);
    }
    return ""; // 如果路径中没有足够的 '/'，返回空字符串
}
/**
 * dz added:
 * AllocateMetaZone 重载  源文件也要分开放 每个工作负载两个zone源文件zone
*/
IOStatus ZonedBlockDevice::AllocateMetaZone(Zone **out_meta_zone,std::string fname) { 
  assert(out_meta_zone);
  *out_meta_zone = nullptr;
  ZenFSMetricsLatencyGuard guard(metrics_, ZENFS_META_ALLOC_LATENCY,
                                 Env::Default());
  metrics_->ReportQPS(ZENFS_META_ALLOC_QPS, 1);

  for (const auto z : meta_zones) {
    /* If the zone is not used, reset and use it */
    if (z->Acquire()) {
      if (!z->IsUsed()) {
        if (!z->IsEmpty() && !z->Reset().ok()) {
          Warn(logger_, "Failed resetting zone!");
          IOStatus status = z->CheckRelease();
          if (!status.ok()) return status;
          continue;
        }
        *out_meta_zone = z;
        return IOStatus::OK();
      }
    }
  }
  assert(true);
  Error(logger_, "Out of metadata zones, we should go to read only now.");
  return IOStatus::NoSpace("Out of metadata zones");
}

IOStatus ZonedBlockDevice::ResetUnusedIOZones() {
  for (const auto z : io_zones) {
    if (z->Acquire()) {
      if (!z->IsEmpty() && !z->IsUsed()) {
        bool full = z->IsFull();
        IOStatus reset_status = z->Reset();
        IOStatus release_status = z->CheckRelease();
        if (!reset_status.ok()) return reset_status;
        if (!release_status.ok()) return release_status;
        if (!full) PutActiveIOZoneToken();
      } else {
        IOStatus release_status = z->CheckRelease();
        if (!release_status.ok()) return release_status;
      }
    }
  }
  return IOStatus::OK();
}

void ZonedBlockDevice::WaitForOpenIOZoneToken(bool prioritized) {
  long allocator_open_limit;

  /* Avoid non-priortized allocators from starving prioritized ones */
  if (prioritized) {
    allocator_open_limit = max_nr_open_io_zones_;
  } else {
    allocator_open_limit = max_nr_open_io_zones_ - 1;
  }

  /* Wait for an open IO Zone token - after this function returns
   * the caller is allowed to write to a closed zone. The callee
   * is responsible for calling a PutOpenIOZoneToken to return the resource
   * 这段代码是为了防止非优先级的分配器饿死优先级的分配器。
   * 如果prioritized为真，那么分配器的打开限制就是max_nr_open_io_zones_；
   * 否则，分配器的打开限制就是max_nr_open_io_zones_ - 1。
   * 这样做的目的是确保优先级的分配器总是能够获得足够的资源，避免因为资源不足而无法进行操作
   */
  
  std::unique_lock<std::mutex> lk(zone_resources_mtx_);
  zone_resources_.wait(lk, [this, allocator_open_limit] {
    if (open_io_zones_.load() < allocator_open_limit) {
      open_io_zones_++;
      return true;
    } else {
      return false;
    }
  });
}

bool ZonedBlockDevice::GetActiveIOZoneTokenIfAvailable() {
  /* Grap an active IO Zone token if available - after this function returns
   * the caller is allowed to write to a closed zone. The callee
   * is responsible for calling a PutActiveIOZoneToken to return the resource
   */
  std::unique_lock<std::mutex> lk(zone_resources_mtx_);
  if (active_io_zones_.load() < max_nr_active_io_zones_) {
    active_io_zones_++;
    return true;
  }
  return false;
}
//释放iozone 打开令牌
void ZonedBlockDevice::PutOpenIOZoneToken() {
  {
    std::unique_lock<std::mutex> lk(zone_resources_mtx_);
    open_io_zones_--;
  }
  zone_resources_.notify_one();
}
//释放iozone 活动令牌
void ZonedBlockDevice::PutActiveIOZoneToken() {
  {
    std::unique_lock<std::mutex> lk(zone_resources_mtx_);
    active_io_zones_--;
  }
  zone_resources_.notify_one();
}
/**
 * 检查设备中的每个 IOZone，看它们的剩余容量是否低于设定的阈值（finish_threshold_）。
 * 如果一个区域的剩余容量低于这个阈值，并且该区域既不为空也不满，
 * 则会调用 Finish 方法来完成该区域
*/
IOStatus ZonedBlockDevice::ApplyFinishThreshold() {
  IOStatus s;

  if (finish_threshold_ == 0) return IOStatus::OK();

  for (const auto z : io_zones) {
    if (z->Acquire()) {
      //检查容量是否小于总容量一定的百分比阈值
      bool within_finish_threshold =
          z->capacity_ < (z->max_capacity_ * finish_threshold_ / 100);

      //如果区域既不为空也不满，并且满足上述条件
      if (!(z->IsEmpty() || z->IsFull()) && within_finish_threshold) {
        /* If there is less than finish_threshold_% remaining capacity in a
         * non-open-zone, finish the zone */
        s = z->Finish();
        if (!s.ok()) {
          z->Release();
          Debug(logger_, "Failed finishing zone");
          return s;
        }
        s = z->CheckRelease();
        if (!s.ok()) return s;
        //finish了就是不活动了 释放iozone活动令牌
        PutActiveIOZoneToken();
      } else {
        s = z->CheckRelease();
        if (!s.ok()) return s;
      }
    }
  }

  return IOStatus::OK();
}

IOStatus ZonedBlockDevice::FinishCheapestIOZone() {
  IOStatus s;
  Zone *finish_victim = nullptr;

  for (const auto z : io_zones) {
    if (z->Acquire()) {
      if (z->IsEmpty() || z->IsFull()) {
        s = z->CheckRelease();
        if (!s.ok()) return s;
        continue;
      }
      if (finish_victim == nullptr) {
        finish_victim = z;
        continue;
      }
      if (finish_victim->capacity_ > z->capacity_) {
        s = finish_victim->CheckRelease();
        if (!s.ok()) return s;
        finish_victim = z;
      } else {
        s = z->CheckRelease();
        if (!s.ok()) return s;
      }
    }
  }

  // If all non-busy zones are empty or full, we should return success.
  if (finish_victim == nullptr) {
    Info(logger_, "All non-busy zones are empty or full, skip.");
    return IOStatus::OK();
  }

  s = finish_victim->Finish();
  IOStatus release_status = finish_victim->CheckRelease();

  if (s.ok()) {
    PutActiveIOZoneToken();
  }
  if (!release_status.ok()) {
    return release_status;
  }
  return s;
}

/**
 * dz added:
 * FinishCheapestIOZone 重载 会按照fname进行关闭 保证不会关闭其他应用的
*/
IOStatus ZonedBlockDevice::FinishCheapestIOZone(std:: string db_name) {
  IOStatus s;
  Zone *finish_victim = nullptr;

  //每4个zone 各分给4个app 1个
  int group = -1;
  if(db_name=="1st"){
    group=0;
  }else if(db_name=="2nd"){
    group=1;
  }else if(db_name=="3rd"){
    group=2;
  }else if(db_name=="4th"){
    group=3;
  }else{
    std::cout<<"dz ZonedBlockDevice::FinishCheapestIOZone:db_name is "+db_name<<std::endl;
  }

  if(group==-1){
    for (const auto z : io_zones) {
      if (z->Acquire()) {
        if (z->IsEmpty() || z->IsFull()) {
          s = z->CheckRelease();
          if (!s.ok()) return s;
          continue;
        }
        if (finish_victim == nullptr) {
          finish_victim = z;
          continue;
        }
        if (finish_victim->capacity_ > z->capacity_) {
          s = finish_victim->CheckRelease();
          if (!s.ok()) return s;
          finish_victim = z;
        } else {
          s = z->CheckRelease();
          if (!s.ok()) return s;
        }
      }
    }
  }else{
    unsigned int zone_per_group = io_zones.size()/4;
    size_t start = zone_per_group*group;
    size_t end =  zone_per_group*(group+1);
    end = end<io_zones.size()?end:io_zones.size();
    for(size_t i = start;i<end;i++){
      Zone * z = io_zones[i];
      if (z->Acquire()) {
        if (z->IsEmpty() || z->IsFull()) {
          s = z->CheckRelease();
          if (!s.ok()) return s;
          continue;
        }
        if (finish_victim == nullptr) {
          finish_victim = z;
          continue;
        }
        if (finish_victim->capacity_ > z->capacity_) {
          s = finish_victim->CheckRelease();
          if (!s.ok()) return s;
          finish_victim = z;
        } else {
          s = z->CheckRelease();
          if (!s.ok()) return s;
        }
      }
    }
  }
  // If all non-busy zones are empty or full, we should return success.
  if (finish_victim == nullptr) {
    Info(logger_, "All non-busy zones are empty or full, skip.");
    return IOStatus::OK();
  }

  s = finish_victim->Finish();
  IOStatus release_status = finish_victim->CheckRelease();

  if (s.ok()) {
    PutActiveIOZoneToken();
  }
  if (!release_status.ok()) {
    return release_status;
  }
  return s;
}

IOStatus ZonedBlockDevice::GetBestOpenZoneMatch(
    Env::WriteLifeTimeHint file_lifetime, unsigned int *best_diff_out,
    Zone **zone_out, uint32_t min_capacity) {
  unsigned int best_diff = LIFETIME_DIFF_NOT_GOOD;
  Zone *allocated_zone = nullptr;
  IOStatus s;

  for (const auto z : io_zones) {
    if (z->Acquire()) {
      if ((z->used_capacity_ > 0) && !z->IsFull() &&
          z->capacity_ >= min_capacity) {
        unsigned int diff = GetLifeTimeDiff(z->lifetime_, file_lifetime);
        if (diff <= best_diff) {
          if (allocated_zone != nullptr) {
            s = allocated_zone->CheckRelease();
            if (!s.ok()) {
              IOStatus s_ = z->CheckRelease();
              if (!s_.ok()) return s_;
              return s;
            }
          }
          allocated_zone = z;
          best_diff = diff;
        } else {
          s = z->CheckRelease();
          if (!s.ok()) return s;
        }
      } else {
        s = z->CheckRelease();
        if (!s.ok()) return s;
      }
    }
  }

  *best_diff_out = best_diff;
  *zone_out = allocated_zone;

  return IOStatus::OK();
}

/**
 * dz added：
 * GetBestOpenZoneMatch函数重载 使之隔离app
*/
IOStatus ZonedBlockDevice::GetBestOpenZoneMatch(
    Env::WriteLifeTimeHint file_lifetime, unsigned int *best_diff_out,
    Zone **zone_out,std::string db_name, uint32_t min_capacity) {
  unsigned int best_diff = LIFETIME_DIFF_NOT_GOOD;
  Zone *allocated_zone = nullptr;
  IOStatus s;
  //每4个zone 各分给4个app 1个
  int group = -1;
  if(db_name=="1st"){
    group=0;
  }else if(db_name=="2nd"){
    group=1;
  }else if(db_name=="3rd"){
    group=2;
  }else if(db_name=="4th"){
    group=3;
  }else{
    std::cout<<"dz ZonedBlockDevice::GetBestOpenZoneMatch :db_name is "+db_name<<std::endl;
  }
  if(group == -1){
    for (const auto z : io_zones) {
      if (z->Acquire()) {
        if ((z->used_capacity_ > 0) && !z->IsFull() &&
            z->capacity_ >= min_capacity) {
          unsigned int diff = GetLifeTimeDiff(z->lifetime_, file_lifetime);
          if (diff <= best_diff) {
            if (allocated_zone != nullptr) {
              s = allocated_zone->CheckRelease();
              if (!s.ok()) {
                IOStatus s_ = z->CheckRelease();
                if (!s_.ok()) return s_;
                return s;
              }
            }
            allocated_zone = z;
            best_diff = diff;
          } else {
            s = z->CheckRelease();
            if (!s.ok()) return s;
          }
        } else {
          s = z->CheckRelease();
          if (!s.ok()) return s;
        }
      }
    }
    *best_diff_out = best_diff;
    *zone_out = allocated_zone;
  }else{
    unsigned int zone_per_group = io_zones.size()/4;
    size_t start = zone_per_group*group;
    size_t end =  zone_per_group*(group+1);
    end = end<io_zones.size()?end:io_zones.size();
    for(size_t i = start;i<end;i++){
      Zone * z = io_zones[i];
      if (z->Acquire()) {
        if ((z->used_capacity_ > 0) && !z->IsFull() &&
            z->capacity_ >= min_capacity) {
          unsigned int diff = GetLifeTimeDiff(z->lifetime_, file_lifetime);
          if (diff <= best_diff) {
            if (allocated_zone != nullptr) {
              s = allocated_zone->CheckRelease();
              if (!s.ok()) {
                IOStatus s_ = z->CheckRelease();
                if (!s_.ok()) return s_;
                return s;
              }
            }
            allocated_zone = z;
            best_diff = diff;
          } else {
            s = z->CheckRelease();
            if (!s.ok()) return s;
          }
        } else {
          s = z->CheckRelease();
          if (!s.ok()) return s;
        }
      }
    }
  }

  return IOStatus::OK();
}

// TODO
IOStatus ZonedBlockDevice::AllocateEmptyZone(Zone **zone_out) {
  IOStatus s;
  Zone *allocated_zone = nullptr;
  for (const auto z : io_zones) {
    if (z->Acquire()) {
      if (z->IsEmpty()) {
        allocated_zone = z;
        break;
      } else {
        s = z->CheckRelease();
        if (!s.ok()) return s;
      }
    }
  }
  *zone_out = allocated_zone;
  return IOStatus::OK();
}

/**
 * dz added
 * 加入 AllocateEmptyZone函数的重载 根据fname找empty
*/
IOStatus ZonedBlockDevice::AllocateEmptyZone(Zone **zone_out,std::string db_name) {
  IOStatus s;
  Zone *allocated_zone = nullptr;
  //每4个zone 各分给4个app 1个
  int group = -1;
  if(db_name=="1st"){
    group=0;
  }else if(db_name=="2nd"){
    group=1;
  }else if(db_name=="3rd"){
    group=2;
  }else if(db_name=="4th"){
    group=3;
  }else{
    std::cout<<"dz ZonedBlockDevice::AllocateEmptyZone:db_name is "+db_name<<std::endl;
  }

  if(group == -1){
    for (const auto z : io_zones) {
      if (z->Acquire()) {
        if (z->IsEmpty()) {
          allocated_zone = z;
          break;
        } else {
          s = z->CheckRelease();
          if (!s.ok()) return s;
        }
      }
    }
  }else{
    unsigned int zone_per_group = io_zones.size()/4;
    size_t start = zone_per_group*group;
    size_t end =  zone_per_group*(group+1);
    end = end<io_zones.size()?end:io_zones.size();
    for(size_t i = start;i<end;i++){
      Zone * z = io_zones[i];
      if (z->Acquire()) {
        if (z->IsEmpty()) {
          allocated_zone = z;
          break;
        } else {
          s = z->CheckRelease();
          if (!s.ok()) return s;
        }
      }
    }
  }
  *zone_out = allocated_zone;
  return IOStatus::OK();
}

//使某一部分区域的缓存失效
IOStatus ZonedBlockDevice::InvalidateCache(uint64_t pos, uint64_t size) {
  int ret = zbd_be_->InvalidateCache(pos, size);

  if (ret) {
    return IOStatus::IOError("Failed to invalidate cache");
  }
  return IOStatus::OK();
}

int ZonedBlockDevice::Read(char *buf, uint64_t offset, int n, bool direct) {
  int ret = 0;
  int left = n;
  int r = -1;

  while (left) {
    r = zbd_be_->Read(buf, left, offset, direct);
    if (r <= 0) {
      if (r == -1 && errno == EINTR) {
        continue;
      }
      break;
    }
    ret += r;
    buf += r;
    left -= r;
    offset += r;
  }

  if (r < 0) return r;
  return ret;
}

//释放迁移zone？？
IOStatus ZonedBlockDevice::ReleaseMigrateZone(Zone *zone) {
  IOStatus s = IOStatus::OK();
  {
    std::unique_lock<std::mutex> lock(migrate_zone_mtx_);
    migrating_ = false;
    if (zone != nullptr) {
      s = zone->CheckRelease();
      Info(logger_, "ReleaseMigrateZone: %lu", zone->start_);
    }
  }
  migrate_resource_.notify_one();
  return s;
}

IOStatus ZonedBlockDevice::TakeMigrateZone(Zone **out_zone,
                                           Env::WriteLifeTimeHint file_lifetime,
                                           uint32_t min_capacity) {
  std::unique_lock<std::mutex> lock(migrate_zone_mtx_);
  migrate_resource_.wait(lock, [this] { return !migrating_; });

  migrating_ = true;

  unsigned int best_diff = LIFETIME_DIFF_NOT_GOOD;
  auto s =
      GetBestOpenZoneMatch(file_lifetime, &best_diff, out_zone, min_capacity);
  if (s.ok() && (*out_zone) != nullptr) {
    Info(logger_, "TakeMigrateZone: %lu", (*out_zone)->start_);
  } else {
    migrating_ = false;
  }

  return s;
}

/**
 * dz added:
 * TakeMigrateZone函数重载
*/
IOStatus ZonedBlockDevice::TakeMigrateZone(Zone **out_zone,
                                           Env::WriteLifeTimeHint file_lifetime,
                                           uint32_t min_capacity,std::string db_name) {
  std::unique_lock<std::mutex> lock(migrate_zone_mtx_);
  migrate_resource_.wait(lock, [this] { return !migrating_; });

  migrating_ = true;

  unsigned int best_diff = LIFETIME_DIFF_NOT_GOOD;
  auto s =
      GetBestOpenZoneMatch(file_lifetime, &best_diff, out_zone,db_name, min_capacity);
  if (s.ok() && (*out_zone) != nullptr) {
    Info(logger_, "TakeMigrateZone: %lu", (*out_zone)->start_);
  } else {
    migrating_ = false;
  }

  return s;
}

IOStatus ZonedBlockDevice::AllocateIOZone(Env::WriteLifeTimeHint file_lifetime,
                                          IOType io_type, Zone **out_zone) {
  //指针将用于存储被分配的IO区域
  Zone *allocated_zone = nullptr;
  unsigned int best_diff = LIFETIME_DIFF_NOT_GOOD;//将用于存储最佳生命周期差值
  int new_zone = 0;
  IOStatus s;

  auto tag = ZENFS_WAL_IO_ALLOC_LATENCY;    //用于标记io分配的延迟类型
  //检查IO类型是否不等于IOType::kWAL。如果不等于，那么根据文件的生命周期，将tag设置为ZENFS_L0_IO_ALLOC_LATENCY或ZENFS_NON_WAL_IO_ALLOC_LATENCY
  if (io_type != IOType::kWAL) {
    // L0 flushes have lifetime MEDIUM
    if (file_lifetime == Env::WLTH_MEDIUM) {
      tag = ZENFS_L0_IO_ALLOC_LATENCY;
    } else {
      tag = ZENFS_NON_WAL_IO_ALLOC_LATENCY;
    }
  }
  //用于监控IO分配的延迟
  ZenFSMetricsLatencyGuard guard(metrics_, tag, Env::Default());
  /**
   * 调用metrics_的ReportQPS方法，报告每秒查询数（QPS）
  */
  metrics_->ReportQPS(ZENFS_IO_ALLOC_QPS, 1);

  // Check if a deferred IO error was set
  s = GetZoneDeferredStatus();
  if (!s.ok()) {
    return s;
  }

  if (io_type != IOType::kWAL) {
    s = ApplyFinishThreshold();
    if (!s.ok()) {
      return s;
    }
  }
  //待一个开放的IO区域令牌。如果io_type等于IOType::kWAL，则优先等待
  WaitForOpenIOZoneToken(io_type == IOType::kWAL);

  /* Try to fill an already open zone(with the best life time diff) */
  /* 尝试找到一个已经打开的区域（具有最佳生命周期差异）*/
  s = GetBestOpenZoneMatch(file_lifetime, &best_diff, &allocated_zone);
  if (!s.ok()) {
    PutOpenIOZoneToken();
    return s;
  }

  // Holding allocated_zone if != nullptr
  //判断当前的生命周期差异是否超过了一个可接受的范围。如果超过了这个范围，那么可能需要进行一些额外的操作，比如选择一个新的IO区域进行写入。
  if (best_diff >= LIFETIME_DIFF_COULD_BE_WORSE) {
    //尝试获取一个可用的活动IO区域令牌，如果获取成功，got_token为真
    bool got_token = GetActiveIOZoneTokenIfAvailable();

    /* If we did not get a token, try to use the best match, even if the life
     * time diff not good but a better choice than to finish an existing zone
     * and open a new one
     * 如果我们没有获取到令牌，我们会尝试使用最佳匹配的区域，即使这个区域的生命周期差异不理想。
     * 这样做比结束一个已经存在的区域并开启一个新的区域要好。
     * 这是因为结束一个已经存在的区域并开启一个新的区域会消耗更多的资源和时间。
     * 因此，即使生命周期差异不理想，使用最佳匹配的区域仍然是一个更好的选择
     */
    if (allocated_zone != nullptr) {
      if (!got_token && best_diff == LIFETIME_DIFF_COULD_BE_WORSE) {
        Debug(logger_,
              "Allocator: avoided a finish by relaxing lifetime diff "
              "requirement\n");
      } else {
        //查分配的IO区域是否可以被释放，并将结果存储在变量s中。
        s = allocated_zone->CheckRelease();
        if (!s.ok()) {
          PutOpenIOZoneToken();
          if (got_token) PutActiveIOZoneToken();
          return s;
        }
        allocated_zone = nullptr;
      }
    }

    /* If we haven't found an open zone to fill, open a new zone */
    if (allocated_zone == nullptr) {
      /* We have to make sure we can open an empty zone */
      /**
       * 只要没有获取到令牌并且没有可用的活动IO区域令牌，就会执行循环体中的代码。
       * 循环体中的代码主要是尝试结束最便宜的IO区域，并在结束失败时返回错误状态
      */
      while (!got_token && !GetActiveIOZoneTokenIfAvailable()) {
        s = FinishCheapestIOZone();
        if (!s.ok()) {
          PutOpenIOZoneToken();
          return s;
        }
      }
      //找一个空的
      s = AllocateEmptyZone(&allocated_zone);
      if (!s.ok()) {
        PutActiveIOZoneToken();
        PutOpenIOZoneToken();
        return s;
      }

      if (allocated_zone != nullptr) {
        assert(allocated_zone->IsBusy());
        //将分配的IO区域的生命周期设置为文件的生命周期
        allocated_zone->lifetime_ = file_lifetime;
        new_zone = true;
      } else {
        PutActiveIOZoneToken();
      }
    }
  }

  if (allocated_zone) {
    assert(allocated_zone->IsBusy());
    Debug(logger_,
          "Allocating zone(new=%d) start: 0x%lx wp: 0x%lx lt: %d file lt: %d\n",
          new_zone, allocated_zone->start_, allocated_zone->wp_,
          allocated_zone->lifetime_, file_lifetime);
  } else {
    PutOpenIOZoneToken();
  }

  if (io_type != IOType::kWAL) {
    LogZoneStats();
  }

  *out_zone = allocated_zone;

  //报告当前开放的IO区域数量和活动的IO区域数量
  metrics_->ReportGeneral(ZENFS_OPEN_ZONES_COUNT, open_io_zones_);
  metrics_->ReportGeneral(ZENFS_ACTIVE_ZONES_COUNT, active_io_zones_);

  return IOStatus::OK();
}


/**
 * dz added:
 * AllocateIOZone函数重载
*/
IOStatus ZonedBlockDevice::AllocateIOZone(Env::WriteLifeTimeHint file_lifetime,
                                          IOType io_type, Zone **out_zone,std::string fname) {
  //指针将用于存储被分配的IO区域
  Zone *allocated_zone = nullptr;
  unsigned int best_diff = LIFETIME_DIFF_NOT_GOOD;//将用于存储最佳生命周期差值
  int new_zone = 0;
  IOStatus s;

  std::string db_name = ExtractSecondToLastDirName(fname);
  std::cout<<"dz ZonedBlockDevice::AllocateIOZone: db_name is "<<db_name<<std::endl;

  auto tag = ZENFS_WAL_IO_ALLOC_LATENCY;    //用于标记io分配的延迟类型
  //检查IO类型是否不等于IOType::kWAL。如果不等于，那么根据文件的生命周期，将tag设置为ZENFS_L0_IO_ALLOC_LATENCY或ZENFS_NON_WAL_IO_ALLOC_LATENCY
  if (io_type != IOType::kWAL) {
    // L0 flushes have lifetime MEDIUM
    if (file_lifetime == Env::WLTH_MEDIUM) {
      tag = ZENFS_L0_IO_ALLOC_LATENCY;
    } else {
      tag = ZENFS_NON_WAL_IO_ALLOC_LATENCY;
    }
  }
  //用于监控IO分配的延迟
  ZenFSMetricsLatencyGuard guard(metrics_, tag, Env::Default());
  /**
   * 调用metrics_的ReportQPS方法，报告每秒查询数（QPS）
  */
  metrics_->ReportQPS(ZENFS_IO_ALLOC_QPS, 1);

  // Check if a deferred IO error was set
  s = GetZoneDeferredStatus();
  if (!s.ok()) {
    return s;
  }

  if (io_type != IOType::kWAL) {
    s = ApplyFinishThreshold();
    if (!s.ok()) {
      return s;
    }
  }
  //待一个开放的IO区域令牌。如果io_type等于IOType::kWAL，则优先等待
  WaitForOpenIOZoneToken(io_type == IOType::kWAL);

  /* Try to fill an already open zone(with the best life time diff) */
  /* 尝试找到一个已经打开的区域（具有最佳生命周期差异）*/
  s = GetBestOpenZoneMatch(file_lifetime, &best_diff, &allocated_zone,db_name);
  if (!s.ok()) {
    PutOpenIOZoneToken();
    return s;
  }

  // Holding allocated_zone if != nullptr
  //判断当前的生命周期差异是否超过了一个可接受的范围。如果超过了这个范围，那么可能需要进行一些额外的操作，比如选择一个新的IO区域进行写入。
  if (best_diff >= LIFETIME_DIFF_COULD_BE_WORSE) {
    //尝试获取一个可用的活动IO区域令牌，如果获取成功，got_token为真
    bool got_token = GetActiveIOZoneTokenIfAvailable();

    /* If we did not get a token, try to use the best match, even if the life
     * time diff not good but a better choice than to finish an existing zone
     * and open a new one
     * 如果我们没有获取到令牌，我们会尝试使用最佳匹配的区域，即使这个区域的生命周期差异不理想。
     * 这样做比结束一个已经存在的区域并开启一个新的区域要好。
     * 这是因为结束一个已经存在的区域并开启一个新的区域会消耗更多的资源和时间。
     * 因此，即使生命周期差异不理想，使用最佳匹配的区域仍然是一个更好的选择
     */
    if (allocated_zone != nullptr) {
      if (!got_token && best_diff == LIFETIME_DIFF_COULD_BE_WORSE) {
        Debug(logger_,
              "Allocator: avoided a finish by relaxing lifetime diff "
              "requirement\n");
      } else {
        //查分配的IO区域是否可以被释放，并将结果存储在变量s中。
        s = allocated_zone->CheckRelease();
        if (!s.ok()) {
          PutOpenIOZoneToken();
          if (got_token) PutActiveIOZoneToken();
          return s;
        }
        allocated_zone = nullptr;
      }
    }

    /* If we haven't found an open zone to fill, open a new zone */
    if (allocated_zone == nullptr) {
      /* We have to make sure we can open an empty zone */
      /**
       * 只要没有获取到令牌并且没有可用的活动IO区域令牌，就会执行循环体中的代码。
       * 循环体中的代码主要是尝试结束最便宜的IO区域，并在结束失败时返回错误状态
      */
      while (!got_token && !GetActiveIOZoneTokenIfAvailable()) {
        s = FinishCheapestIOZone(db_name);
        if (!s.ok()) {
          PutOpenIOZoneToken();
          return s;
        }
      }
      //找一个空的
      s = AllocateEmptyZone(&allocated_zone,db_name);
      if (!s.ok()) {
        PutActiveIOZoneToken();
        PutOpenIOZoneToken();
        return s;
      }

      if (allocated_zone != nullptr) {
        assert(allocated_zone->IsBusy());
        //将分配的IO区域的生命周期设置为文件的生命周期
        allocated_zone->lifetime_ = file_lifetime;
        new_zone = true;
      } else {
        PutActiveIOZoneToken();
      }
    }
  }

  if (allocated_zone) {
    assert(allocated_zone->IsBusy());
    Debug(logger_,
          "Allocating zone(new=%d) start: 0x%lx wp: 0x%lx lt: %d file lt: %d\n",
          new_zone, allocated_zone->start_, allocated_zone->wp_,
          allocated_zone->lifetime_, file_lifetime);
  } else {
    PutOpenIOZoneToken();
  }

  if (io_type != IOType::kWAL) {
    LogZoneStats();
  }

  *out_zone = allocated_zone;

  //报告当前开放的IO区域数量和活动的IO区域数量
  metrics_->ReportGeneral(ZENFS_OPEN_ZONES_COUNT, open_io_zones_);
  metrics_->ReportGeneral(ZENFS_ACTIVE_ZONES_COUNT, active_io_zones_);

  return IOStatus::OK();
}

std::string ZonedBlockDevice::GetFilename() { return zbd_be_->GetFilename(); }

uint32_t ZonedBlockDevice::GetBlockSize() { return zbd_be_->GetBlockSize(); }

uint64_t ZonedBlockDevice::GetZoneSize() { return zbd_be_->GetZoneSize(); }

uint32_t ZonedBlockDevice::GetNrZones() { return zbd_be_->GetNrZones(); }

void ZonedBlockDevice::EncodeJsonZone(std::ostream &json_stream,
                                      const std::vector<Zone *> zones) {
  bool first_element = true;
  json_stream << "[";
  for (Zone *zone : zones) {
    if (first_element) {
      first_element = false;
    } else {
      json_stream << ",";
    }
    zone->EncodeJson(json_stream);
  }

  json_stream << "]";
}

void ZonedBlockDevice::EncodeJson(std::ostream &json_stream) {
  json_stream << "{";
  json_stream << "\"meta\":";
  EncodeJsonZone(json_stream, meta_zones);
  json_stream << ",\"io\":";
  EncodeJsonZone(json_stream, io_zones);
  json_stream << "}";
}

IOStatus ZonedBlockDevice::GetZoneDeferredStatus() {
  std::lock_guard<std::mutex> lock(zone_deferred_status_mutex_);
  return zone_deferred_status_;
}

void ZonedBlockDevice::SetZoneDeferredStatus(IOStatus status) {
  std::lock_guard<std::mutex> lk(zone_deferred_status_mutex_);
  if (!zone_deferred_status_.ok()) {
    zone_deferred_status_ = status;
  }
}

void ZonedBlockDevice::GetZoneSnapshot(std::vector<ZoneSnapshot> &snapshot) {
  for (auto *zone : io_zones) {
    snapshot.emplace_back(*zone);
  }
}

}  // namespace ROCKSDB_NAMESPACE

#endif  // !defined(ROCKSDB_LITE) && !defined(OS_WIN)<|MERGE_RESOLUTION|>--- conflicted
+++ resolved
@@ -46,11 +46,7 @@
 
 #define WORKLOADS_NUM (4)
 
-<<<<<<< HEAD
-/* Minimum of number of zones that makes sense */
-=======
 /* Minimum of number of zones that makes sense dz added 保证每个工作负载都有32个*/
->>>>>>> b853e2f1
 #define ZENFS_MIN_ZONES (32*4)
 
 namespace ROCKSDB_NAMESPACE {
